--- conflicted
+++ resolved
@@ -86,7 +86,6 @@
             PointCloud::Ptr result(new PointCloud());
             result->header.stamp = Conversions::sec2Microsec(Xt2.time);
 
-<<<<<<< HEAD
             // Before and next known states
             // XtLp is the state we will integrate until point time
             State XtLp = states[Xp];
@@ -97,20 +96,12 @@
                 
                 // Find all points with time > Xnow.time 
                 while (0 <= Lp and Xnow.time < points[Lp].time) {
-=======
-            while (Xt1.time <= Xtj.time) {
-                
-                State XtLp = Xtj;
 
-                // Find all points with time > Xtj.time 
-                while (0 <= Lp and Xtj.time < points[Lp].time) {
->>>>>>> 37245771
                     // Integrate up to point time
                     Point p_L_tj = points[Lp--];
                     XtLp += IMU (XtLp.a, XtLp.w, p_L_tj.time);
 
                     // Get rotation-translation pairs
-<<<<<<< HEAD
                     RotTransl t2_T_tj = XtLp - Xnext;
                     RotTransl I_T_L = Xnext.I_Rt_L();
 
@@ -118,15 +109,6 @@
                     Point t2_p_L_tj = I_T_L.inv() * t2_T_tj * I_T_L * p_L_tj;
                     if (not global) *result += t2_p_L_tj;         // LiDAR frame
                     else *result += Xnext * I_T_L * t2_p_L_tj;    // Global frame
-=======
-                    RotTransl t2_T_tj = XtLp - Xt2;
-                    RotTransl I_T_L = XtLp.I_Rt_L();
-
-                    // Transport and add to result
-                    Point t2_p_L_tj = I_T_L.inv() * t2_T_tj * I_T_L * p_L_tj;
-                    *result += t2_p_L_tj;                       // LiDAR frame
-                    // *result += Xt2 * I_T_L * t2_p_L_tj;      // Global frame
->>>>>>> 37245771
                 }
 
                 // Iterate
