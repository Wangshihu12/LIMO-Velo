template <typename ContentType>
class Buffer {
    public:
        std::deque<ContentType> content;
        Buffer() {}

        void push(const ContentType& cnt) {
            this->content.push_front(cnt);
        }

        void pop_front() {
            this->content.pop_front();
        }

        void pop_back() {
            this->content.pop_back();
        }
        
        ContentType front() {
            return this->content.front();
        }

        ContentType back() {
            return this->content.back();
        }
        
        void empty() {
            this->content.empty();
        }

        int size() {
            return this->content.size();
        }

        void empty(TimeType t) {
            auto* buffer = &this->content;
            while (buffer->size() > 0 and t >= buffer->back().time)
                this->pop_back();
        }
};

class Point {
    public:
        float x;
        float y;
        float z;
        TimeType time;

        Point() {}

        Point(const PointType& p) {
            this->x = p.x;
            this->y = p.y;
            this->z = p.z;
            this->time = p.time;
        }

        Point(const PointType& p, double begin_time) {
            this->x = p.x;
            this->y = p.y;
            this->z = p.z;
            this->time = begin_time + p.time;
        }

        Point(float x, float y, float z, double time=0) {
            this->x = x;
            this->y = y;
            this->z = z;
            this->time = time;
        }

        Point(const Eigen::Matrix<float, 3, 1>& p, double t) {
            this->x = p(0);
            this->y = p(1);
            this->z = p(2);
            this->time = t;
        }

        PointType toPCL() const {
            PointType p;
            p.x = this->x;
            p.y = this->y;
            p.z = this->z;
            p.time = this->time;
            return p;
        }

        Eigen::Matrix<float, 3, 1> toEigen() const {
            return Eigen::Matrix<float, 3, 1>(this->x, this->y, this->z);
        }

        Eigen::Vector3d cross(const Eigen::Vector3d& v) {
            Eigen::Vector3d w = this->toEigen().cast<double> ();
            
            Eigen::Matrix3d Wx;
            Wx << 0.0,-w[2],w[1],w[2],0.0,-w[0],-w[1],w[0],0.0;

            return Wx * v;

            // return Eigen::Vector3d(
            //     w(1) * v(2) + w(2) * v(1),
            //     w(2) * v(0) + w(0) * v(2),
            //     w(0) * v(1) + w(1) * v(0)
            // );
        }

        friend Point operator*(const Eigen::Matrix<float, 3, 3>&, const Point&);
        friend Point operator+(const Point& p, const Eigen::Matrix<float, 3, 1> v);
        friend Point operator-(const Point& p, const Eigen::Matrix<float, 3, 1> v);
        friend std::ostream& operator<< (std::ostream& out, const Point& p);
};

class IMU {
    public:
        Eigen::Vector3f a;
        Eigen::Vector3f w;
        TimeType time;

        IMU() {}
        IMU(const sensor_msgs::ImuConstPtr& msg) : IMU(*msg) {}

        IMU(const sensor_msgs::Imu& imu) {
            // Linear accelerations
            this->a(0) = imu.linear_acceleration.x;
            this->a(1) = imu.linear_acceleration.y;
            this->a(2) = imu.linear_acceleration.z;

            // Gyroscope
            this->w(0) = imu.angular_velocity.x;
            this->w(1) = imu.angular_velocity.y;
            this->w(2) = imu.angular_velocity.z;

            // Time
            this->time = imu.header.stamp.toSec();
        }

<<<<<<< HEAD
        IMU(const Eigen::Vector3f& a, const Eigen::Vector3f& w, double time) {
=======
        IMU (const Eigen::Vector3f& a, const Eigen::Vector3f& w, double time) {
>>>>>>> 37245771
            this->a = a;
            this->w = w;
            this->time = time;
        }

        friend std::ostream& operator<< (std::ostream& out, const IMU& imu);
};

class State {
    public:
        // State
        Eigen::Matrix3f R;
        Eigen::Vector3f pos;
        Eigen::Vector3f vel;
        Eigen::Vector3f bw;
        Eigen::Vector3f ba;
        Eigen::Vector3f g;

        // Offsets
        Eigen::Matrix3f RLI;
        Eigen::Vector3f tLI;

        // Last controls
        TimeType time;
        Eigen::Vector3f a;
        Eigen::Vector3f w;

        // Noises
        Eigen::Vector3f nw;
        Eigen::Vector3f na;
        Eigen::Vector3f nbw;
        Eigen::Vector3f nba;

        /////////////////////

        State(const state_ikfom& s, double time) {
            this->R = s.rot.toRotationMatrix().cast<float>();
            this->pos = s.pos.cast<float>();

            this->vel = s.vel.cast<float>();
            this->g = Eigen::Vector3f(0.,0.,-9.807); // TODO?
            
            this->bw = s.bg.cast<float>();
            this->ba = s.ba.cast<float>();

            this->RLI = s.offset_R_L_I.toRotationMatrix().cast<float>();
            this->tLI = s.offset_T_L_I.cast<float>();

            // TODO?
            this->nw = Eigen::Vector3f(0.,0.,0.);
            this->na = Eigen::Vector3f(0.,0.,0.);
            this->nbw = Eigen::Vector3f(0.,0.,0.);
            this->nba = Eigen::Vector3f(0.,0.,0.);

            this->time = time;
<<<<<<< HEAD
            this->a = Eigen::Vector3f(0., 0., -9.81);
            this->w = Eigen::Vector3f(0., 0., 0.);
=======
            this->a = Eigen::Vector3f(0.,0.,-9.81);
            this->w = Eigen::Vector3f(0.,0.,0.);
>>>>>>> 37245771
        }

        State(double time) {
            this->R = Eigen::Matrix3f::Identity();
            this->g = Eigen::Vector3f(0.,0.,-9.807);
            
            // Xaloc's custom LiDAR-IMU offsets
            this->RLI = Eigen::Matrix3f::Identity();
            this->RLI(1,1) = this->RLI(2,2) = -1;
            this->tLI = Eigen::Vector3f(0.9,0.,0.);

            this->pos = Eigen::Vector3f(0.,0.,0.);
            this->vel = Eigen::Vector3f(0.,0.,0.);
            this->bw = Eigen::Vector3f(0.,0.,0.);
            this->ba = Eigen::Vector3f(0.,0.,0.);

            this->time = time;
<<<<<<< HEAD
            this->a = Eigen::Vector3f(0., 0., -9.81);
            this->w = Eigen::Vector3f(0., 0., 0.);
=======
            this->a = Eigen::Vector3f(0.,0.,-9.81);
            this->w = Eigen::Vector3f(0.,0.,0.);
>>>>>>> 37245771

            this->nw = Eigen::Vector3f(0.,0.,0.);
            this->na = Eigen::Vector3f(0.,0.,0.);
            this->nbw = Eigen::Vector3f(0.,0.,0.);
            this->nba = Eigen::Vector3f(0.,0.,0.);
        }

        RotTransl I_Rt_L() const;

        void operator+= (const IMU& imu);
        friend RotTransl operator- (const State& st, const State& s0);
        friend Point operator* (const State& X, const Point& p);
        friend RotTransl operator* (const State& X, const RotTransl& RT);
        friend PointCloud operator* (const State& X, const PointCloud& pcl);
    private:
        // When propagating, we set noises = 0
        void propagate_f(IMU imu, float dt);
        void update(IMU imu);  
};

class RotTransl {
    public:
        Eigen::Matrix3f R;
        Eigen::Vector3f t;

        RotTransl(const State& S) {
            this->R = S.R;
            this->t = S.pos;
        }

        RotTransl(const Eigen::Matrix3f& dR, const Eigen::Vector3f& dt) {
            this->R = dR;
            this->t = dt;
        }

        RotTransl inv() {
            return RotTransl(this->R.transpose(), -this->t);
        }

        friend RotTransl operator* (const RotTransl&, const RotTransl&);
        friend Point operator* (const RotTransl&, const Point& p);
        friend PointCloud operator* (const RotTransl&, const PointCloud&);
};

class Plane {
    private:
        int NUM_MATCH_POINTS = 5;
        const float MAX_DIST = 2.;

    public:
        bool is_plane;
        Point centroid;
        Normal n;
        float distance;
        
        Plane(const PointType&, const PointTypes&, const std::vector<float>&);
        template <typename AbstractPoint> bool on_plane(const AbstractPoint& p, float& res);

    private:
        bool enough_points(const PointTypes&);
        bool points_close_enough(const std::vector<float>&);

        void calculate_attributes(const PointType&, const PointTypes&);
        template<typename T> bool estimate_plane(Eigen::Matrix<T, 4, 1> &, const PointTypes &, const T &);
};

// struct Normal
    Eigen::Matrix<double, 3, 1> operator* (const Eigen::Matrix<double, 3, 3>&, const Normal&);<|MERGE_RESOLUTION|>--- conflicted
+++ resolved
@@ -1,295 +1,281 @@
-template <typename ContentType>
-class Buffer {
-    public:
-        std::deque<ContentType> content;
-        Buffer() {}
-
-        void push(const ContentType& cnt) {
-            this->content.push_front(cnt);
-        }
-
-        void pop_front() {
-            this->content.pop_front();
-        }
-
-        void pop_back() {
-            this->content.pop_back();
-        }
-        
-        ContentType front() {
-            return this->content.front();
-        }
-
-        ContentType back() {
-            return this->content.back();
-        }
-        
-        void empty() {
-            this->content.empty();
-        }
-
-        int size() {
-            return this->content.size();
-        }
-
-        void empty(TimeType t) {
-            auto* buffer = &this->content;
-            while (buffer->size() > 0 and t >= buffer->back().time)
-                this->pop_back();
-        }
-};
-
-class Point {
-    public:
-        float x;
-        float y;
-        float z;
-        TimeType time;
-
-        Point() {}
-
-        Point(const PointType& p) {
-            this->x = p.x;
-            this->y = p.y;
-            this->z = p.z;
-            this->time = p.time;
-        }
-
-        Point(const PointType& p, double begin_time) {
-            this->x = p.x;
-            this->y = p.y;
-            this->z = p.z;
-            this->time = begin_time + p.time;
-        }
-
-        Point(float x, float y, float z, double time=0) {
-            this->x = x;
-            this->y = y;
-            this->z = z;
-            this->time = time;
-        }
-
-        Point(const Eigen::Matrix<float, 3, 1>& p, double t) {
-            this->x = p(0);
-            this->y = p(1);
-            this->z = p(2);
-            this->time = t;
-        }
-
-        PointType toPCL() const {
-            PointType p;
-            p.x = this->x;
-            p.y = this->y;
-            p.z = this->z;
-            p.time = this->time;
-            return p;
-        }
-
-        Eigen::Matrix<float, 3, 1> toEigen() const {
-            return Eigen::Matrix<float, 3, 1>(this->x, this->y, this->z);
-        }
-
-        Eigen::Vector3d cross(const Eigen::Vector3d& v) {
-            Eigen::Vector3d w = this->toEigen().cast<double> ();
-            
-            Eigen::Matrix3d Wx;
-            Wx << 0.0,-w[2],w[1],w[2],0.0,-w[0],-w[1],w[0],0.0;
-
-            return Wx * v;
-
-            // return Eigen::Vector3d(
-            //     w(1) * v(2) + w(2) * v(1),
-            //     w(2) * v(0) + w(0) * v(2),
-            //     w(0) * v(1) + w(1) * v(0)
-            // );
-        }
-
-        friend Point operator*(const Eigen::Matrix<float, 3, 3>&, const Point&);
-        friend Point operator+(const Point& p, const Eigen::Matrix<float, 3, 1> v);
-        friend Point operator-(const Point& p, const Eigen::Matrix<float, 3, 1> v);
-        friend std::ostream& operator<< (std::ostream& out, const Point& p);
-};
-
-class IMU {
-    public:
-        Eigen::Vector3f a;
-        Eigen::Vector3f w;
-        TimeType time;
-
-        IMU() {}
-        IMU(const sensor_msgs::ImuConstPtr& msg) : IMU(*msg) {}
-
-        IMU(const sensor_msgs::Imu& imu) {
-            // Linear accelerations
-            this->a(0) = imu.linear_acceleration.x;
-            this->a(1) = imu.linear_acceleration.y;
-            this->a(2) = imu.linear_acceleration.z;
-
-            // Gyroscope
-            this->w(0) = imu.angular_velocity.x;
-            this->w(1) = imu.angular_velocity.y;
-            this->w(2) = imu.angular_velocity.z;
-
-            // Time
-            this->time = imu.header.stamp.toSec();
-        }
-
-<<<<<<< HEAD
-        IMU(const Eigen::Vector3f& a, const Eigen::Vector3f& w, double time) {
-=======
-        IMU (const Eigen::Vector3f& a, const Eigen::Vector3f& w, double time) {
->>>>>>> 37245771
-            this->a = a;
-            this->w = w;
-            this->time = time;
-        }
-
-        friend std::ostream& operator<< (std::ostream& out, const IMU& imu);
-};
-
-class State {
-    public:
-        // State
-        Eigen::Matrix3f R;
-        Eigen::Vector3f pos;
-        Eigen::Vector3f vel;
-        Eigen::Vector3f bw;
-        Eigen::Vector3f ba;
-        Eigen::Vector3f g;
-
-        // Offsets
-        Eigen::Matrix3f RLI;
-        Eigen::Vector3f tLI;
-
-        // Last controls
-        TimeType time;
-        Eigen::Vector3f a;
-        Eigen::Vector3f w;
-
-        // Noises
-        Eigen::Vector3f nw;
-        Eigen::Vector3f na;
-        Eigen::Vector3f nbw;
-        Eigen::Vector3f nba;
-
-        /////////////////////
-
-        State(const state_ikfom& s, double time) {
-            this->R = s.rot.toRotationMatrix().cast<float>();
-            this->pos = s.pos.cast<float>();
-
-            this->vel = s.vel.cast<float>();
-            this->g = Eigen::Vector3f(0.,0.,-9.807); // TODO?
-            
-            this->bw = s.bg.cast<float>();
-            this->ba = s.ba.cast<float>();
-
-            this->RLI = s.offset_R_L_I.toRotationMatrix().cast<float>();
-            this->tLI = s.offset_T_L_I.cast<float>();
-
-            // TODO?
-            this->nw = Eigen::Vector3f(0.,0.,0.);
-            this->na = Eigen::Vector3f(0.,0.,0.);
-            this->nbw = Eigen::Vector3f(0.,0.,0.);
-            this->nba = Eigen::Vector3f(0.,0.,0.);
-
-            this->time = time;
-<<<<<<< HEAD
-            this->a = Eigen::Vector3f(0., 0., -9.81);
-            this->w = Eigen::Vector3f(0., 0., 0.);
-=======
-            this->a = Eigen::Vector3f(0.,0.,-9.81);
-            this->w = Eigen::Vector3f(0.,0.,0.);
->>>>>>> 37245771
-        }
-
-        State(double time) {
-            this->R = Eigen::Matrix3f::Identity();
-            this->g = Eigen::Vector3f(0.,0.,-9.807);
-            
-            // Xaloc's custom LiDAR-IMU offsets
-            this->RLI = Eigen::Matrix3f::Identity();
-            this->RLI(1,1) = this->RLI(2,2) = -1;
-            this->tLI = Eigen::Vector3f(0.9,0.,0.);
-
-            this->pos = Eigen::Vector3f(0.,0.,0.);
-            this->vel = Eigen::Vector3f(0.,0.,0.);
-            this->bw = Eigen::Vector3f(0.,0.,0.);
-            this->ba = Eigen::Vector3f(0.,0.,0.);
-
-            this->time = time;
-<<<<<<< HEAD
-            this->a = Eigen::Vector3f(0., 0., -9.81);
-            this->w = Eigen::Vector3f(0., 0., 0.);
-=======
-            this->a = Eigen::Vector3f(0.,0.,-9.81);
-            this->w = Eigen::Vector3f(0.,0.,0.);
->>>>>>> 37245771
-
-            this->nw = Eigen::Vector3f(0.,0.,0.);
-            this->na = Eigen::Vector3f(0.,0.,0.);
-            this->nbw = Eigen::Vector3f(0.,0.,0.);
-            this->nba = Eigen::Vector3f(0.,0.,0.);
-        }
-
-        RotTransl I_Rt_L() const;
-
-        void operator+= (const IMU& imu);
-        friend RotTransl operator- (const State& st, const State& s0);
-        friend Point operator* (const State& X, const Point& p);
-        friend RotTransl operator* (const State& X, const RotTransl& RT);
-        friend PointCloud operator* (const State& X, const PointCloud& pcl);
-    private:
-        // When propagating, we set noises = 0
-        void propagate_f(IMU imu, float dt);
-        void update(IMU imu);  
-};
-
-class RotTransl {
-    public:
-        Eigen::Matrix3f R;
-        Eigen::Vector3f t;
-
-        RotTransl(const State& S) {
-            this->R = S.R;
-            this->t = S.pos;
-        }
-
-        RotTransl(const Eigen::Matrix3f& dR, const Eigen::Vector3f& dt) {
-            this->R = dR;
-            this->t = dt;
-        }
-
-        RotTransl inv() {
-            return RotTransl(this->R.transpose(), -this->t);
-        }
-
-        friend RotTransl operator* (const RotTransl&, const RotTransl&);
-        friend Point operator* (const RotTransl&, const Point& p);
-        friend PointCloud operator* (const RotTransl&, const PointCloud&);
-};
-
-class Plane {
-    private:
-        int NUM_MATCH_POINTS = 5;
-        const float MAX_DIST = 2.;
-
-    public:
-        bool is_plane;
-        Point centroid;
-        Normal n;
-        float distance;
-        
-        Plane(const PointType&, const PointTypes&, const std::vector<float>&);
-        template <typename AbstractPoint> bool on_plane(const AbstractPoint& p, float& res);
-
-    private:
-        bool enough_points(const PointTypes&);
-        bool points_close_enough(const std::vector<float>&);
-
-        void calculate_attributes(const PointType&, const PointTypes&);
-        template<typename T> bool estimate_plane(Eigen::Matrix<T, 4, 1> &, const PointTypes &, const T &);
-};
-
-// struct Normal
+template <typename ContentType>
+class Buffer {
+    public:
+        std::deque<ContentType> content;
+        Buffer() {}
+
+        void push(const ContentType& cnt) {
+            this->content.push_front(cnt);
+        }
+
+        void pop_front() {
+            this->content.pop_front();
+        }
+
+        void pop_back() {
+            this->content.pop_back();
+        }
+        
+        ContentType front() {
+            return this->content.front();
+        }
+
+        ContentType back() {
+            return this->content.back();
+        }
+        
+        void empty() {
+            this->content.empty();
+        }
+
+        int size() {
+            return this->content.size();
+        }
+
+        void empty(TimeType t) {
+            auto* buffer = &this->content;
+            while (buffer->size() > 0 and t >= buffer->back().time)
+                this->pop_back();
+        }
+};
+
+class Point {
+    public:
+        float x;
+        float y;
+        float z;
+        TimeType time;
+
+        Point() {}
+
+        Point(const PointType& p) {
+            this->x = p.x;
+            this->y = p.y;
+            this->z = p.z;
+            this->time = p.time;
+        }
+
+        Point(const PointType& p, double begin_time) {
+            this->x = p.x;
+            this->y = p.y;
+            this->z = p.z;
+            this->time = begin_time + p.time;
+        }
+
+        Point(float x, float y, float z, double time=0) {
+            this->x = x;
+            this->y = y;
+            this->z = z;
+            this->time = time;
+        }
+
+        Point(const Eigen::Matrix<float, 3, 1>& p, double t) {
+            this->x = p(0);
+            this->y = p(1);
+            this->z = p(2);
+            this->time = t;
+        }
+
+        PointType toPCL() const {
+            PointType p;
+            p.x = this->x;
+            p.y = this->y;
+            p.z = this->z;
+            p.time = this->time;
+            return p;
+        }
+
+        Eigen::Matrix<float, 3, 1> toEigen() const {
+            return Eigen::Matrix<float, 3, 1>(this->x, this->y, this->z);
+        }
+
+        Eigen::Vector3d cross(const Eigen::Vector3d& v) {
+            Eigen::Vector3d w = this->toEigen().cast<double> ();
+            
+            Eigen::Matrix3d Wx;
+            Wx << 0.0,-w[2],w[1],w[2],0.0,-w[0],-w[1],w[0],0.0;
+
+            return Wx * v;
+
+            // return Eigen::Vector3d(
+            //     w(1) * v(2) + w(2) * v(1),
+            //     w(2) * v(0) + w(0) * v(2),
+            //     w(0) * v(1) + w(1) * v(0)
+            // );
+        }
+
+        friend Point operator*(const Eigen::Matrix<float, 3, 3>&, const Point&);
+        friend Point operator+(const Point& p, const Eigen::Matrix<float, 3, 1> v);
+        friend Point operator-(const Point& p, const Eigen::Matrix<float, 3, 1> v);
+        friend std::ostream& operator<< (std::ostream& out, const Point& p);
+};
+
+class IMU {
+    public:
+        Eigen::Vector3f a;
+        Eigen::Vector3f w;
+        TimeType time;
+
+        IMU() {}
+        IMU(const sensor_msgs::ImuConstPtr& msg) : IMU(*msg) {}
+
+        IMU(const sensor_msgs::Imu& imu) {
+            // Linear accelerations
+            this->a(0) = imu.linear_acceleration.x;
+            this->a(1) = imu.linear_acceleration.y;
+            this->a(2) = imu.linear_acceleration.z;
+
+            // Gyroscope
+            this->w(0) = imu.angular_velocity.x;
+            this->w(1) = imu.angular_velocity.y;
+            this->w(2) = imu.angular_velocity.z;
+
+            // Time
+            this->time = imu.header.stamp.toSec();
+        }
+
+        IMU (const Eigen::Vector3f& a, const Eigen::Vector3f& w, double time) {
+            this->a = a;
+            this->w = w;
+            this->time = time;
+        }
+
+        friend std::ostream& operator<< (std::ostream& out, const IMU& imu);
+};
+
+class State {
+    public:
+        // State
+        Eigen::Matrix3f R;
+        Eigen::Vector3f pos;
+        Eigen::Vector3f vel;
+        Eigen::Vector3f bw;
+        Eigen::Vector3f ba;
+        Eigen::Vector3f g;
+
+        // Offsets
+        Eigen::Matrix3f RLI;
+        Eigen::Vector3f tLI;
+
+        // Last controls
+        TimeType time;
+        Eigen::Vector3f a;
+        Eigen::Vector3f w;
+
+        // Noises
+        Eigen::Vector3f nw;
+        Eigen::Vector3f na;
+        Eigen::Vector3f nbw;
+        Eigen::Vector3f nba;
+
+        /////////////////////
+
+        State(const state_ikfom& s, double time) {
+            this->R = s.rot.toRotationMatrix().cast<float>();
+            this->pos = s.pos.cast<float>();
+
+            this->vel = s.vel.cast<float>();
+            this->g = Eigen::Vector3f(0.,0.,-9.807); // TODO?
+            
+            this->bw = s.bg.cast<float>();
+            this->ba = s.ba.cast<float>();
+
+            this->RLI = s.offset_R_L_I.toRotationMatrix().cast<float>();
+            this->tLI = s.offset_T_L_I.cast<float>();
+
+            // TODO?
+            this->nw = Eigen::Vector3f(0.,0.,0.);
+            this->na = Eigen::Vector3f(0.,0.,0.);
+            this->nbw = Eigen::Vector3f(0.,0.,0.);
+            this->nba = Eigen::Vector3f(0.,0.,0.);
+
+            this->time = time;
+            this->a = Eigen::Vector3f(0.,0.,-9.81);
+            this->w = Eigen::Vector3f(0.,0.,0.);
+        }
+
+        State(double time) {
+            this->R = Eigen::Matrix3f::Identity();
+            this->g = Eigen::Vector3f(0.,0.,-9.807);
+            
+            // Xaloc's custom LiDAR-IMU offsets
+            this->RLI = Eigen::Matrix3f::Identity();
+            this->RLI(1,1) = this->RLI(2,2) = -1;
+            this->tLI = Eigen::Vector3f(0.9,0.,0.);
+
+            this->pos = Eigen::Vector3f(0.,0.,0.);
+            this->vel = Eigen::Vector3f(0.,0.,0.);
+            this->bw = Eigen::Vector3f(0.,0.,0.);
+            this->ba = Eigen::Vector3f(0.,0.,0.);
+
+            this->time = time;
+            this->a = Eigen::Vector3f(0.,0.,-9.81);
+            this->w = Eigen::Vector3f(0.,0.,0.);
+
+            this->nw = Eigen::Vector3f(0.,0.,0.);
+            this->na = Eigen::Vector3f(0.,0.,0.);
+            this->nbw = Eigen::Vector3f(0.,0.,0.);
+            this->nba = Eigen::Vector3f(0.,0.,0.);
+        }
+
+        RotTransl I_Rt_L() const;
+
+        void operator+= (const IMU& imu);
+        friend RotTransl operator- (const State& st, const State& s0);
+        friend Point operator* (const State& X, const Point& p);
+        friend RotTransl operator* (const State& X, const RotTransl& RT);
+        friend PointCloud operator* (const State& X, const PointCloud& pcl);
+    private:
+        // When propagating, we set noises = 0
+        void propagate_f(IMU imu, float dt);
+        void update(IMU imu);  
+};
+
+class RotTransl {
+    public:
+        Eigen::Matrix3f R;
+        Eigen::Vector3f t;
+
+        RotTransl(const State& S) {
+            this->R = S.R;
+            this->t = S.pos;
+        }
+
+        RotTransl(const Eigen::Matrix3f& dR, const Eigen::Vector3f& dt) {
+            this->R = dR;
+            this->t = dt;
+        }
+
+        RotTransl inv() {
+            return RotTransl(this->R.transpose(), -this->t);
+        }
+
+        friend RotTransl operator* (const RotTransl&, const RotTransl&);
+        friend Point operator* (const RotTransl&, const Point& p);
+        friend PointCloud operator* (const RotTransl&, const PointCloud&);
+};
+
+class Plane {
+    private:
+        int NUM_MATCH_POINTS = 5;
+        const float MAX_DIST = 2.;
+
+    public:
+        bool is_plane;
+        Point centroid;
+        Normal n;
+        float distance;
+        
+        Plane(const PointType&, const PointTypes&, const std::vector<float>&);
+        template <typename AbstractPoint> bool on_plane(const AbstractPoint& p, float& res);
+
+    private:
+        bool enough_points(const PointTypes&);
+        bool points_close_enough(const std::vector<float>&);
+
+        void calculate_attributes(const PointType&, const PointTypes&);
+        template<typename T> bool estimate_plane(Eigen::Matrix<T, 4, 1> &, const PointTypes &, const T &);
+};
+
+// struct Normal
     Eigen::Matrix<double, 3, 1> operator* (const Eigen::Matrix<double, 3, 3>&, const Normal&);